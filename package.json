--- conflicted
+++ resolved
@@ -32,13 +32,8 @@
   "devDependencies": {
     "@softwareventures/eslint-config": "3.6.3",
     "@softwareventures/prettier-config": "1.0.2",
-<<<<<<< HEAD
-    "@softwareventures/semantic-release-config": "1.1.1",
+    "@softwareventures/semantic-release-config": "1.2.0",
     "@softwareventures/tsconfig": "5.1.0",
-=======
-    "@softwareventures/semantic-release-config": "1.2.0",
-    "@softwareventures/tsconfig": "2.3.3",
->>>>>>> 17771244
     "ava": "3.15.0",
     "cz-conventional-changelog": "3.3.0",
     "eslint": "7.30.0",
